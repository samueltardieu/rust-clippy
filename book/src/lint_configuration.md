--- conflicted
+++ resolved
@@ -455,11 +455,7 @@
 * `doc-valid-idents = ["ClipPy"]` would replace the default list with `["ClipPy"]`.
 * `doc-valid-idents = ["ClipPy", ".."]` would append `ClipPy` to the default list.
 
-<<<<<<< HEAD
-**Default Value:** `["KiB", "MiB", "GiB", "TiB", "PiB", "EiB", "DevOps", "DirectX", "ECMAScript", "GPLv2", "GPLv3", "GitHub", "GitLab", "IPv4", "IPv6", "ClojureScript", "CoffeeScript", "JavaScript", "PureScript", "TypeScript", "WebAssembly", "NaN", "NaNs", "OAuth", "GraphQL", "OCaml", "OpenDNS", "OpenGL", "OpenMP", "OpenSSH", "OpenSSL", "OpenStreetMap", "OpenTelemetry", "WebGL", "WebGL2", "WebGPU", "TensorFlow", "TrueType", "iOS", "macOS", "FreeBSD", "TeX", "LaTeX", "BibTeX", "BibLaTeX", "MinGW", "CamelCase"]`
-=======
 **Default Value:** `["KiB", "MiB", "GiB", "TiB", "PiB", "EiB", "DevOps", "DirectX", "ECMAScript", "GPLv2", "GPLv3", "GitHub", "GitLab", "IPv4", "IPv6", "ClojureScript", "CoffeeScript", "JavaScript", "PureScript", "TypeScript", "WebAssembly", "NaN", "NaNs", "OAuth", "GraphQL", "OCaml", "OpenDNS", "OpenGL", "OpenMP", "OpenSSH", "OpenSSL", "OpenStreetMap", "OpenTelemetry", "WebGL", "WebGL2", "WebGPU", "WebP", "OpenExr", "YCbCr", "sRGB", "TensorFlow", "TrueType", "iOS", "macOS", "FreeBSD", "TeX", "LaTeX", "BibTeX", "BibLaTeX", "MinGW", "CamelCase"]`
->>>>>>> ef3cfaa4
 
 ---
 **Affected lints:**
