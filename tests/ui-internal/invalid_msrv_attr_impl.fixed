--- conflicted
+++ resolved
@@ -27,10 +27,7 @@
 
 impl EarlyLintPass for Pass {
     extract_msrv_attr!();
-<<<<<<< HEAD
-=======
     //~^ missing_msrv_attr_impl
->>>>>>> f2feb0f1
     fn check_expr(&mut self, _: &EarlyContext<'_>, _: &rustc_ast::Expr) {}
 }
 
