--- conflicted
+++ resolved
@@ -229,8 +229,6 @@
     s.read(&mut buf)
 }
 
-<<<<<<< HEAD
-=======
 pub fn unwrap_in_block(rdr: &mut dyn std::io::Read) -> std::io::Result<usize> {
     let read = { rdr.read(&mut [0])? };
     Ok(read)
@@ -274,5 +272,4 @@
     }
 }
 
->>>>>>> 62dcbd67
 fn main() {}