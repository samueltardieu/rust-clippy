--- conflicted
+++ resolved
@@ -27,8 +27,6 @@
     }
 }
 
-<<<<<<< HEAD
-=======
 pub fn issue_11128() {
     use std::mem::drop as unlock;
 
@@ -52,7 +50,6 @@
     }
 }
 
->>>>>>> bafde543
 pub fn path_return_can_be_ignored() -> i32 {
     let mutex = Mutex::new(1);
     let lock = mutex.lock().unwrap();
