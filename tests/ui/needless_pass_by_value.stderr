error: this argument is passed by value, but not consumed in the function body
  --> tests/ui/needless_pass_by_value.rs:19:23
   |
LL | fn foo<T: Default>(v: Vec<T>, w: Vec<T>, mut x: Vec<T>, y: Vec<T>) -> Vec<T> {
   |                       ^^^^^^ help: consider changing the type to: `&[T]`
   |
   = note: `-D clippy::needless-pass-by-value` implied by `-D warnings`
   = help: to override `-D warnings` add `#[allow(clippy::needless_pass_by_value)]`

error: this argument is passed by value, but not consumed in the function body
  --> tests/ui/needless_pass_by_value.rs:35:11
   |
LL | fn bar(x: String, y: Wrapper) {
   |           ^^^^^^ help: consider changing the type to: `&str`

error: this argument is passed by value, but not consumed in the function body
  --> tests/ui/needless_pass_by_value.rs:35:22
   |
LL | fn bar(x: String, y: Wrapper) {
   |                      ^^^^^^^ help: consider taking a reference instead: `&Wrapper`

error: this argument is passed by value, but not consumed in the function body
  --> tests/ui/needless_pass_by_value.rs:43:71
   |
LL | fn test_borrow_trait<T: Borrow<str>, U: AsRef<str>, V>(t: T, u: U, v: V) {
   |                                                                       ^ help: consider taking a reference instead: `&V`

error: this argument is passed by value, but not consumed in the function body
  --> tests/ui/needless_pass_by_value.rs:56:18
   |
LL | fn test_match(x: Option<Option<String>>, y: Option<Option<String>>) {
   |                  ^^^^^^^^^^^^^^^^^^^^^^ help: consider taking a reference instead: `&Option<Option<String>>`

error: this argument is passed by value, but not consumed in the function body
  --> tests/ui/needless_pass_by_value.rs:70:24
   |
LL | fn test_destructure(x: Wrapper, y: Wrapper, z: Wrapper) {
   |                        ^^^^^^^ help: consider taking a reference instead: `&Wrapper`

error: this argument is passed by value, but not consumed in the function body
  --> tests/ui/needless_pass_by_value.rs:70:36
   |
LL | fn test_destructure(x: Wrapper, y: Wrapper, z: Wrapper) {
   |                                    ^^^^^^^ help: consider taking a reference instead: `&Wrapper`

error: this argument is passed by value, but not consumed in the function body
  --> tests/ui/needless_pass_by_value.rs:88:49
   |
LL | fn test_blanket_ref<T: Foo, S: Serialize>(vals: T, serializable: S) {}
   |                                                 ^ help: consider taking a reference instead: `&T`

error: this argument is passed by value, but not consumed in the function body
  --> tests/ui/needless_pass_by_value.rs:91:18
   |
LL | fn issue_2114(s: String, t: String, u: Vec<i32>, v: Vec<i32>) {
   |                  ^^^^^^ help: consider taking a reference instead: `&String`

error: this argument is passed by value, but not consumed in the function body
  --> tests/ui/needless_pass_by_value.rs:91:29
   |
LL | fn issue_2114(s: String, t: String, u: Vec<i32>, v: Vec<i32>) {
   |                             ^^^^^^
   |
help: consider changing the type to
   |
LL | fn issue_2114(s: String, t: &str, u: Vec<i32>, v: Vec<i32>) {
   |                             ~~~~
help: change `t.clone()` to
   |
LL |     let _ = t.to_string();
   |             ~~~~~~~~~~~~~

error: this argument is passed by value, but not consumed in the function body
  --> tests/ui/needless_pass_by_value.rs:91:40
   |
LL | fn issue_2114(s: String, t: String, u: Vec<i32>, v: Vec<i32>) {
   |                                        ^^^^^^^^ help: consider taking a reference instead: `&Vec<i32>`

error: this argument is passed by value, but not consumed in the function body
  --> tests/ui/needless_pass_by_value.rs:91:53
   |
LL | fn issue_2114(s: String, t: String, u: Vec<i32>, v: Vec<i32>) {
   |                                                     ^^^^^^^^
   |
help: consider changing the type to
   |
LL | fn issue_2114(s: String, t: String, u: Vec<i32>, v: &[i32]) {
   |                                                     ~~~~~~
help: change `v.clone()` to
   |
LL |     let _ = v.to_owned();
   |             ~~~~~~~~~~~~

error: this argument is passed by value, but not consumed in the function body
  --> tests/ui/needless_pass_by_value.rs:108:12
   |
LL |         s: String,
   |            ^^^^^^ help: consider changing the type to: `&str`

error: this argument is passed by value, but not consumed in the function body
  --> tests/ui/needless_pass_by_value.rs:110:12
   |
LL |         t: String,
   |            ^^^^^^ help: consider taking a reference instead: `&String`

error: this argument is passed by value, but not consumed in the function body
  --> tests/ui/needless_pass_by_value.rs:120:23
   |
LL |     fn baz(&self, uu: U, ss: Self) {}
   |                       ^ help: consider taking a reference instead: `&U`

error: this argument is passed by value, but not consumed in the function body
  --> tests/ui/needless_pass_by_value.rs:120:30
   |
LL |     fn baz(&self, uu: U, ss: Self) {}
   |                              ^^^^ help: consider taking a reference instead: `&Self`

error: this argument is passed by value, but not consumed in the function body
  --> tests/ui/needless_pass_by_value.rs:144:24
   |
LL | fn bar_copy(x: u32, y: CopyWrapper) {
   |                        ^^^^^^^^^^^ help: consider taking a reference instead: `&CopyWrapper`
   |
help: or consider marking this type as `Copy`
<<<<<<< HEAD
  --> tests/ui/needless_pass_by_value.rs:141:1
=======
  --> tests/ui/needless_pass_by_value.rs:142:1
>>>>>>> 398be8c8
   |
LL | struct CopyWrapper(u32);
   | ^^^^^^^^^^^^^^^^^^

error: this argument is passed by value, but not consumed in the function body
  --> tests/ui/needless_pass_by_value.rs:151:29
   |
LL | fn test_destructure_copy(x: CopyWrapper, y: CopyWrapper, z: CopyWrapper) {
   |                             ^^^^^^^^^^^ help: consider taking a reference instead: `&CopyWrapper`
   |
help: or consider marking this type as `Copy`
<<<<<<< HEAD
  --> tests/ui/needless_pass_by_value.rs:141:1
=======
  --> tests/ui/needless_pass_by_value.rs:142:1
>>>>>>> 398be8c8
   |
LL | struct CopyWrapper(u32);
   | ^^^^^^^^^^^^^^^^^^

error: this argument is passed by value, but not consumed in the function body
  --> tests/ui/needless_pass_by_value.rs:151:45
   |
LL | fn test_destructure_copy(x: CopyWrapper, y: CopyWrapper, z: CopyWrapper) {
   |                                             ^^^^^^^^^^^ help: consider taking a reference instead: `&CopyWrapper`
   |
help: or consider marking this type as `Copy`
<<<<<<< HEAD
  --> tests/ui/needless_pass_by_value.rs:141:1
=======
  --> tests/ui/needless_pass_by_value.rs:142:1
>>>>>>> 398be8c8
   |
LL | struct CopyWrapper(u32);
   | ^^^^^^^^^^^^^^^^^^

error: this argument is passed by value, but not consumed in the function body
  --> tests/ui/needless_pass_by_value.rs:151:61
   |
LL | fn test_destructure_copy(x: CopyWrapper, y: CopyWrapper, z: CopyWrapper) {
   |                                                             ^^^^^^^^^^^ help: consider taking a reference instead: `&CopyWrapper`
   |
help: or consider marking this type as `Copy`
<<<<<<< HEAD
  --> tests/ui/needless_pass_by_value.rs:141:1
=======
  --> tests/ui/needless_pass_by_value.rs:142:1
>>>>>>> 398be8c8
   |
LL | struct CopyWrapper(u32);
   | ^^^^^^^^^^^^^^^^^^

error: this argument is passed by value, but not consumed in the function body
  --> tests/ui/needless_pass_by_value.rs:166:40
   |
LL | fn some_fun<'b, S: Bar<'b, ()>>(items: S) {}
   |                                        ^ help: consider taking a reference instead: `&S`

error: this argument is passed by value, but not consumed in the function body
  --> tests/ui/needless_pass_by_value.rs:172:20
   |
LL | fn more_fun(items: impl Club<'static, i32>) {}
   |                    ^^^^^^^^^^^^^^^^^^^^^^^ help: consider taking a reference instead: `&impl Club<'static, i32>`

error: aborting due to 22 previous errors
<|MERGE_RESOLUTION|>--- conflicted
+++ resolved
@@ -122,11 +122,7 @@
    |                        ^^^^^^^^^^^ help: consider taking a reference instead: `&CopyWrapper`
    |
 help: or consider marking this type as `Copy`
-<<<<<<< HEAD
-  --> tests/ui/needless_pass_by_value.rs:141:1
-=======
   --> tests/ui/needless_pass_by_value.rs:142:1
->>>>>>> 398be8c8
    |
 LL | struct CopyWrapper(u32);
    | ^^^^^^^^^^^^^^^^^^
@@ -138,11 +134,7 @@
    |                             ^^^^^^^^^^^ help: consider taking a reference instead: `&CopyWrapper`
    |
 help: or consider marking this type as `Copy`
-<<<<<<< HEAD
-  --> tests/ui/needless_pass_by_value.rs:141:1
-=======
   --> tests/ui/needless_pass_by_value.rs:142:1
->>>>>>> 398be8c8
    |
 LL | struct CopyWrapper(u32);
    | ^^^^^^^^^^^^^^^^^^
@@ -154,11 +146,7 @@
    |                                             ^^^^^^^^^^^ help: consider taking a reference instead: `&CopyWrapper`
    |
 help: or consider marking this type as `Copy`
-<<<<<<< HEAD
-  --> tests/ui/needless_pass_by_value.rs:141:1
-=======
   --> tests/ui/needless_pass_by_value.rs:142:1
->>>>>>> 398be8c8
    |
 LL | struct CopyWrapper(u32);
    | ^^^^^^^^^^^^^^^^^^
@@ -170,11 +158,7 @@
    |                                                             ^^^^^^^^^^^ help: consider taking a reference instead: `&CopyWrapper`
    |
 help: or consider marking this type as `Copy`
-<<<<<<< HEAD
-  --> tests/ui/needless_pass_by_value.rs:141:1
-=======
   --> tests/ui/needless_pass_by_value.rs:142:1
->>>>>>> 398be8c8
    |
 LL | struct CopyWrapper(u32);
    | ^^^^^^^^^^^^^^^^^^
